import warnings
import pytest
import pandas as pd
from pandas.testing import assert_frame_equal
import surepy.constants
import surepy.io.io_locdata as io
import surepy.tests.test_data

def test_get_correct_column_names_from_rapidSTORM_header():
    columns = io.load_rapidSTORM_header(path=surepy.constants.ROOT_DIR + '/tests/test_data/rapidSTORM_dstorm_data.txt')
    assert (columns == ['Position_x', 'Position_y', 'Frame', 'Intensity', 'Chi_square', 'Local_background'])

def test_loading_rapidSTORM_file():
    dat = io.load_rapidSTORM_file(path=surepy.constants.ROOT_DIR + '/tests/test_data/rapidSTORM_dstorm_data.txt', nrows=10)
    #print(dat.data.head())
    #dat.print_meta()
    assert (len(dat) == 10)

def test_get_correct_column_names_from_Elyra_header():
    columns = io.load_Elyra_header(path=surepy.constants.ROOT_DIR + '/tests/test_data/Elyra_dstorm_data.txt')
    assert (columns == ['Index', 'Frame', 'Frames_number', 'Frames_missing', 'Position_x', 'Position_y',
                        'Precision', 'Intensity', 'Local_background', 'Chi_square', 'Psf_half_width', 'Channel',
                        'Slice_z'])

def test_loading_Elyra_file():
    dat = io.load_Elyra_file(path=surepy.constants.ROOT_DIR + '/tests/test_data/Elyra_dstorm_data.txt', nrows=10)
    assert (len(dat) == 10)

def test_loading_txt_file():
    dat = io.load_txt_file(path=surepy.constants.ROOT_DIR + '/tests/test_data/five_blobs.txt', nrows=10)
    # print(dat.data)
    assert (len(dat) == 10)

    dat = io.load_txt_file(path=surepy.constants.ROOT_DIR + '/tests/test_data/five_blobs.txt',
                           columns=['Index', 'Position_x', 'Position_y', 'Cluster_label'], nrows=10)
    # print(dat.data)
    assert (len(dat) == 10)

    with pytest.warns(UserWarning):
        dat = io.load_txt_file(path=surepy.constants.ROOT_DIR + '/tests/test_data/five_blobs.txt', columns=['c1'], nrows=10)
    # print(dat.data)
    assert (len(dat) == 10)

def test_save_asdf(locdata_fix):
    io.save_asdf(locdata_fix, path=surepy.constants.ROOT_DIR + '/tests/test_data/locdata.asdf')

def test_load_asdf_file(locdata_fix):
    locdata = io.load_asdf_file(path=surepy.constants.ROOT_DIR + '/tests/test_data/locdata.asdf')
    # print(locdata.data)
    assert_frame_equal(locdata.data, locdata_fix.data)
    assert(locdata.meta.identifier == locdata_fix.meta.identifier)
    assert(locdata.properties == locdata_fix.properties)

<<<<<<< HEAD
    # dat = io.load_asdf_file(path=surepy.constants.ROOT_DIR + '/tests/test_data/locdata.asdf', nrows=10)
    # assert (len(dat) == 10)


def test_load_locdata():
    dat = io.load_locdata(path=surepy.constants.ROOT_DIR + '/tests/test_data/rapidSTORM_dstorm_data.txt',
                          type='RAPIDSTORM',
                          nrows=10)
    assert (len(dat) == 10)
    dat = io.load_locdata(path=surepy.constants.ROOT_DIR + '/tests/test_data/Elyra_dstorm_data.txt',
                          type='ELYRA',
                          nrows=10)
    assert (len(dat) == 10)
=======
# todo: tests for Thundrstorm IO
>>>>>>> 870c9dd7
<|MERGE_RESOLUTION|>--- conflicted
+++ resolved
@@ -51,7 +51,8 @@
     assert(locdata.meta.identifier == locdata_fix.meta.identifier)
     assert(locdata.properties == locdata_fix.properties)
 
-<<<<<<< HEAD
+# todo: tests for Thundrstorm IO
+
     # dat = io.load_asdf_file(path=surepy.constants.ROOT_DIR + '/tests/test_data/locdata.asdf', nrows=10)
     # assert (len(dat) == 10)
 
@@ -65,6 +66,3 @@
                           type='ELYRA',
                           nrows=10)
     assert (len(dat) == 10)
-=======
-# todo: tests for Thundrstorm IO
->>>>>>> 870c9dd7
